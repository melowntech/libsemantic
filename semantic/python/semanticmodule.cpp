/**
 * Copyright (c) 2018 Melown Technologies SE
 *
 * Redistribution and use in source and binary forms, with or without
 * modification, are permitted provided that the following conditions are met:
 *
 * *  Redistributions of source code must retain the above copyright notice,
 *    this list of conditions and the following disclaimer.
 *
 * *  Redistributions in binary form must reproduce the above copyright
 *    notice, this list of conditions and the following disclaimer in the
 *    documentation and/or other materials provided with the distribution.
 *
 * THIS SOFTWARE IS PROVIDED BY THE COPYRIGHT HOLDERS AND CONTRIBUTORS "AS IS"
 * AND ANY EXPRESS OR IMPLIED WARRANTIES, INCLUDING, BUT NOT LIMITED TO, THE
 * IMPLIED WARRANTIES OF MERCHANTABILITY AND FITNESS FOR A PARTICULAR PURPOSE
 * ARE DISCLAIMED.  IN NO EVENT SHALL THE COPYRIGHT HOLDER OR CONTRIBUTORS BE
 * LIABLE FOR ANY DIRECT, INDIRECT, INCIDENTAL, SPECIAL, EXEMPLARY, OR
 * CONSEQUENTIAL DAMAGES (INCLUDING, BUT NOT LIMITED TO, PROCUREMENT OF
 * SUBSTITUTE GOODS OR SERVICES; LOSS OF USE, DATA, OR PROFITS; OR BUSINESS
 * INTERRUPTION) HOWEVER CAUSED AND ON ANY THEORY OF LIABILITY, WHETHER IN
 * CONTRACT, STRICT LIABILITY, OR TORT (INCLUDING NEGLIGENCE OR OTHERWISE)
 * ARISING IN ANY WAY OUT OF THE USE OF THIS SOFTWARE, EVEN IF ADVISED OF THE
 * POSSIBILITY OF SUCH DAMAGE.
 */

#include <ogr_core.h>

#include <sstream>
#include <string>
#include <vector>
#include <mutex>

#include <boost/python.hpp>
#include <boost/python/scope.hpp>
#include <boost/python/extract.hpp>
#include <boost/python/handle.hpp>
#include <boost/python/suite/indexing/vector_indexing_suite.hpp>

#include <stdint.h>

#include "dbglog/dbglog.hpp"

#undef PYSUPPORT_MODULE_IMPORT_API
#define PYSUPPORT_MODULE_IMPORT_API 2
#include "pysupport/package.hpp"
#undef PYSUPPORT_MODULE_IMPORT_API

#include "pysupport/class.hpp"
#include "pysupport/enum.hpp"
#include "pysupport/converters.hpp"
#include "pysupport/array.hpp"
#include "pysupport/vector.hpp"
#include "pysupport/variant.hpp"

#include "../world.hpp"
#include "../io.hpp"
#include "../mesh.hpp"
#include "semanticmodule.hpp"

namespace fs = boost::filesystem;
namespace bp = boost::python;
namespace bpc = boost::python::converter;

namespace semantic { namespace py {

// tree variant support
template <typename T>
T& treeInstance(semantic::tree::Instance &i)
{
    if (auto *value = boost::get<T>(&i)) {
        return *value;
    }

    i = T();
    return boost::get<T>(i);
}

template <typename T>
T& treeInstanceFromTree(semantic::Tree &r)
{
    return treeInstance<T>(r.instance);
}

// roof variant support
template <typename T>
T& roofInstance(semantic::roof::Instance &i)
{
    if (auto *value = boost::get<T>(&i)) {
        return *value;
    }

    i = T();
    return boost::get<T>(i);
}

template <typename T>
T& roofInstanceFromRoof(semantic::roof::Roof &r)
{
    return roofInstance<T>(r.instance);
}

World load(const boost::filesystem::path &path)
{
    return semantic::load(path);
}

void save2(const World &world, const boost::filesystem::path &path)
{
    return semantic::save(world, path);
}

void save3(const World &world, const boost::filesystem::path &path
          , const SaveOptions &options)
{
    return semantic::save(world, path, options);
}

// "namespace"
struct lod2 {};

geometry::Mesh meshRoof2(const roof::Roof &roof, const MeshConfig &config
                         , const math::Point3 &origin)
{
    return semantic::lod2::mesh(roof, config, origin);
}

geometry::Mesh meshCircularRoof2(const roof::Circular &roof
                                 , const MeshConfig &config
                                 , const math::Point3 &origin)
{
    return semantic::lod2::mesh(roof, config, origin);
}

geometry::Mesh meshRectangularRoof2(const roof::Rectangular &roof
                                    , const MeshConfig &config
                                    , const math::Point3 &origin)
{
    return semantic::lod2::mesh(roof, config, origin);
}

geometry::Mesh meshBuilding2(const Building &building, const MeshConfig &config
                             , const math::Point3 &origin)
{
    return semantic::lod2::mesh(building, config, origin);
}

geometry::Mesh meshTree2(const Tree &tree, const MeshConfig &config
                         , const math::Point3 &origin)
{
    return semantic::lod2::mesh(tree, config, origin);
}

geometry::Mesh meshPole2(const Pole &pole, const MeshConfig &config
                         , const math::Point3 &origin)
{
    return semantic::lod2::mesh(pole, config, origin);
}

geometry::Mesh meshLamp2(const Lamp &lamp, const MeshConfig &config
                         , const math::Point3 &origin)
{
    return semantic::lod2::mesh(lamp, config, origin);
}

geometry::Mesh meshManhole2(const Manhole &manhole, const MeshConfig &config
                         , const math::Point3 &origin)
{
    return semantic::lod2::mesh(manhole, config, origin);
}

geometry::Mesh meshWorld2(const World &world, const MeshConfig &config)
{
    return semantic::mesh(world, config, 2);
}

template <typename Class>
std::string classRepr(const Class &c)
{
    std::ostringstream os;

    auto s(semantic::serialize(c));
    if (!s.empty() && (s.back() == '\n')) { s.pop_back(); }

    os << '<' << Class::cls << ": " << s << '>';

    return os.str();
}

template <typename Class>
void addCommon(bp::class_<Class> &cls)
{
    cls
        .def_readonly("cls", &Class::cls)
        .def_readwrite("id", &Class::id)
        .def_readwrite("descriptor", &Class::descriptor)
        .def_readwrite("origin", &Class::origin)
        .def("__repr__", &classRepr<Class>
             , "Returns class representation")
        ;
}

} } // namespace semantic::py

BOOST_PYTHON_MODULE(melown_semantic)
{
    using namespace bp;
    namespace py = semantic::py;

    const return_internal_reference<> InternalRef;
    const return_value_policy<return_by_value> ByValue;

    // world/entities

    auto World = class_<semantic::World>
        ("World", init<const semantic::World&>())
        .def(init<>())

        .def_readwrite("srs", &semantic::World::srs)
        .def_readwrite("origin", &semantic::World::origin)
        .def_readwrite("buildings", &semantic::World::buildings)
        .def_readwrite("trees", &semantic::World::trees)
        .def_readwrite("poles", &semantic::World::poles)
        .def_readwrite("railways", &semantic::World::railways)
        .def_readwrite("laneLines", &semantic::World::laneLines)
<<<<<<< HEAD
        .def_readwrite("lamps", &semantic::World::lamps)
        .def_readwrite("manholes", &semantic::World::manholes)
=======
        .def_readwrite("trafficSigns", &semantic::World::trafficSigns)
>>>>>>> 9c77d5c2
        ;

    pysupport::fillEnum<semantic::Class>
        ("Class", "Semantic classes.");

    auto Tree = class_<semantic::Tree>("Tree", init<const semantic::Tree&>())
        .def(init<>())

        .add_property("aerial"
                      , make_function
                      (&py::treeInstanceFromTree<semantic::tree::Aerial>
                       , InternalRef))
        .add_property("groundLevel"
                      , bp::make_function
                      (&py::treeInstanceFromTree<semantic::tree::GroundLevel>
                       , InternalRef))

        .add_property("kind", bp::make_function(&semantic::Tree::kind
                                                , ByValue))
        ;
    py::addCommon(Tree);

    {
        bp::scope scope(Tree);

        auto Aerial = class_<semantic::tree::Aerial>
            ("Aerial", init<const semantic::tree::Aerial&>())
            .def(init<>())

            .def_readwrite("type", &semantic::tree::Aerial::type)
            .def_readwrite("a", &semantic::tree::Aerial::a)
            .def_readwrite("b", &semantic::tree::Aerial::b)
            .def_readwrite("harmonics", &semantic::tree::Aerial::harmonics)
            ;

        pysupport::fillEnum<semantic::tree::Aerial::Type>
            ("Type", "Tree type.");

        auto GroundLevel = class_<semantic::tree::GroundLevel>
            ("GroundLevel", init<const semantic::tree::GroundLevel&>())
            .def(init<>())

            .def_readwrite("trunk", &semantic::tree::GroundLevel::trunk)
            .def_readwrite("crown", &semantic::tree::GroundLevel::crown)
            .def_readwrite("height", &semantic::tree::GroundLevel::height)
            ;

        {
            bp::scope scope(GroundLevel);
            auto Circle = class_<semantic::tree::GroundLevel::Circle>
                ("Circle", init<semantic::tree::GroundLevel::Circle&>())
                .def(init<>())
                .def_readwrite
                ("center", &semantic::tree::GroundLevel::Circle::center)
                .def_readwrite
                ("radius", &semantic::tree::GroundLevel::Circle::radius)
                ;
        }

        auto Instance = class_<semantic::tree::Instance>
            ("Instance", init<const semantic::tree::Instance&>())
            .def(init<>())

            .add_property("aerial"
                          , bp::make_function
                          (&py::treeInstance<semantic::tree::Aerial>
                           , bp::return_internal_reference<>()))
            .add_property("groundLevel"
                          , bp::make_function
                          (&py::treeInstance<semantic::tree::GroundLevel>
                           , bp::return_internal_reference<>()))
            ;

        pysupport::vector<semantic::Tree::list>("list");

        pysupport::fillEnum<semantic::tree::Kind>
            ("Kind", "Tree kind.");
    }

    auto Building = class_<semantic::Building>
        ("Building", init<const semantic::Building&>())
        .def(init<>())

        .def_readwrite("roofs", &semantic::Building::roofs)
        ;
    py::addCommon(Building);

    {
        bp::scope scope(Building);

        pysupport::vector<semantic::Building::list>("list");
    }

    auto Roof = class_<semantic::roof::Roof>
        ("Roof", init<const semantic::roof::Roof&>())
        .def(init<>())

        .def_readwrite("center", &semantic::roof::Roof::center)

        .add_property("circular"
                      , make_function
                      (&py::roofInstanceFromRoof<semantic::roof::Circular>
                       , InternalRef))
        .add_property("rectangular"
                      , bp::make_function
                      (&py::roofInstanceFromRoof<semantic::roof::Rectangular>
                       , InternalRef))

        .add_property("type", bp::make_function(&semantic::roof::Roof::type
                                                , ByValue))
        ;

    {
        bp::scope scope(Roof);

        pysupport::fillEnum<semantic::roof::Type>
            ("Type", "Roof type.");

        pysupport::vector<semantic::roof::Roof::list>("list");

        auto Circular = class_<semantic::roof::Circular>
            ("Circular", init<const semantic::roof::Circular&>())
            .def(init<>())

            .def_readwrite("radius", &semantic::roof::Circular::radius)
            .def_readwrite("curb", &semantic::roof::Circular::curb)
            .def_readwrite("ridgeHeight"
                           , &semantic::roof::Circular::ridgeHeight)
            .def_readwrite("curbHeight", &semantic::roof::Circular::curbHeight)
            .def_readwrite("eaveHeight", &semantic::roof::Circular::eaveHeight)
            ;

        auto Rectangular = class_<semantic::roof::Rectangular>
            ("Rectangular", init<const semantic::roof::Rectangular&>())
            .def(init<>())

            .def_readwrite("size", &semantic::roof::Rectangular::size)
            .def_readwrite("skew", &semantic::roof::Rectangular::skew)
            .def_readwrite("azimuth", &semantic::roof::Rectangular::azimuth)
            .def_readwrite("curb", &semantic::roof::Rectangular::curb)
            .def_readwrite("hip", &semantic::roof::Rectangular::hip)
            .def_readwrite("ridgeHeight"
                           , &semantic::roof::Rectangular::ridgeHeight)
            .def_readwrite("curbHeight"
                           , &semantic::roof::Rectangular::curbHeight)
            .def_readwrite("eaveHeight"
                           , &semantic::roof::Rectangular::eaveHeight)
            ;

        {
            bp::scope scope(Rectangular);

            pysupport::fillEnum<semantic::roof::Rectangular::Key>
                ("Key", "Key in rectangular roof data.");
        }

        auto Instance = class_<semantic::roof::Instance>
            ("Instance", init<const semantic::roof::Instance&>())
            .def(init<>())

            .add_property("circular"
                          , bp::make_function
                          (&py::roofInstance<semantic::roof::Circular>
                           , bp::return_internal_reference<>()))
            .add_property("rectangular"
                          , bp::make_function
                          (&py::roofInstance<semantic::roof::Rectangular>
                           , bp::return_internal_reference<>()))
            ;
    }

    auto Railway = class_<semantic::Railway>
        ("Railway", init<const semantic::Railway&>())
        .def(init<>())

        .def_readwrite("vertices", &semantic::Railway::vertices)
        .def_readwrite("lines", &semantic::Railway::lines)
        ;
    py::addCommon(Railway);

    {
        bp::scope scope(Railway);

        pysupport::vector<semantic::Railway::list>("list");
        pysupport::vector<semantic::Railway::Line
                          , return_value_policy<return_by_value>
                          >("Line");
        pysupport::vector<semantic::Railway::Lines>("Lines");
    }

    auto LaneLine = class_<semantic::LaneLine>
        ("LaneLine", init<const semantic::LaneLine&>())
        .def(init<>())

        .def_readwrite("vertices", &semantic::LaneLine::vertices)
        .def_readwrite("lines", &semantic::LaneLine::lines)
        ;
    py::addCommon(LaneLine);

    {
        bp::scope scope(LaneLine);

        pysupport::vector<semantic::LaneLine::list>("list");
        pysupport::vector<semantic::LaneLine::Lines>("Lines");

        auto Line = class_<semantic::LaneLine::Line>
            ("Line", init<const semantic::LaneLine::Line&>())
            .def(init<>())

            .def_readwrite("id", &semantic::LaneLine::Line::id)
            .def_readwrite("polyline", &semantic::LaneLine::Line::polyline)
            .def_readwrite("isDashed", &semantic::LaneLine::Line::isDashed)
            .def_readwrite("isDouble", &semantic::LaneLine::Line::isDouble)
            ;
    }


    auto Pole = class_<semantic::Pole>("Pole", init<const semantic::Pole&>())
        .def(init<>())

        .def_readwrite("direction", &semantic::Pole::direction)
        .def_readwrite("length", &semantic::Pole::length)
        .def_readwrite("distanceToGround", &semantic::Pole::distanceToGround)
        .def_readwrite("radius", &semantic::Pole::radius)
        ;
    py::addCommon(Pole);

    {
        bp::scope scope(Pole);

        pysupport::vector<semantic::Pole::list>("list");
    }

<<<<<<< HEAD
    auto Lamp = class_<semantic::Lamp>("Lamp", init<const semantic::Lamp&>())
        .def(init<>())

        .def_readwrite("mount", &semantic::Lamp::mount)
        .def_readwrite("dimensions", &semantic::Lamp::dimensions)
        ;
    py::addCommon(Lamp);

    {
        bp::scope scope(Lamp);

        pysupport::vector<semantic::Lamp::list>("list");
    }

    auto Manhole = class_<semantic::Manhole>("Manhole", init<const semantic::Manhole&>())
        .def(init<>())

        .def_readwrite("shape", &semantic::Manhole::shape)
        .def_readwrite("boundingBox", &semantic::Manhole::boundingBox)
        ;
    py::addCommon(Manhole);

    {
        bp::scope scope(Manhole);

        pysupport::vector<semantic::Manhole::list>("list");
=======

    auto TrafficSign = class_<semantic::TrafficSign>("TrafficSign",
                              init<const semantic::TrafficSign&>())
        .def(init<>())

        .def_readwrite("normal", &semantic::TrafficSign::normal)
        .def_readwrite("size", &semantic::TrafficSign::size)
        .def_readwrite("className", &semantic::TrafficSign::className)
        ;
    py::addCommon(TrafficSign);

    {
        bp::scope scope(TrafficSign);

        pysupport::vector<semantic::TrafficSign::list>("list");
        pysupport::vector<semantic::TrafficSign::Views>("Views");

        auto View = class_<semantic::TrafficSign::View>
            ("View", init<const semantic::TrafficSign::View&>())
            .def(init<>())

            .def_readwrite("path", &semantic::TrafficSign::View::path)
            .def_readwrite("boundingBox",
                          &semantic::TrafficSign::View::boundingBox)
            ;
>>>>>>> 9c77d5c2
    }

    // IO

    pysupport::fillEnum<semantic::Format>
        ("Format", "File format.");

    auto SaveOptions = class_<semantic::SaveOptions>
        ("SaveOptions", init<const semantic::SaveOptions&>())
        .def(init<>())

        .def_readwrite("compress", &semantic::SaveOptions::compress)
        .def_readwrite("format", &semantic::SaveOptions::format)
        ;

    def("load", py::load);
    def("save", py::save2);
    def("save", py::save3);

    // TODO: serialization


    // meshing

    auto MeshConfig = class_<semantic::MeshConfig>
        ("MeshConfig", init<const semantic::MeshConfig&>())
        .def(init<>())

        .def_readwrite("maxCircleSegment"
                       , &semantic::MeshConfig::maxCircleSegment)
        .def_readwrite("minSegmentCount"
                       , &semantic::MeshConfig::minSegmentCount)
        .def_readwrite("closedSurface"
                       , &semantic::MeshConfig::closedSurface)
        .def_readwrite("worldCrs"
                       , &semantic::MeshConfig::worldCrs)
        ;

    pysupport::fillEnum<semantic::Material>
        ("Material", "Mesh material.");

    def("materials", &semantic::materials);

    auto lod2 = class_<py::lod2>("lod2", init<>());

    {
        bp::scope scope(lod2);

        def("mesh", &py::meshRoof2);
        def("mesh", &py::meshCircularRoof2);
        def("mesh", &py::meshRectangularRoof2);
        def("mesh", &py::meshBuilding2);
        def("mesh", &py::meshTree2);
        def("mesh", &py::meshPole2);
        def("mesh", &py::meshLamp2);
        def("mesh", &py::meshManhole2);
        def("mesh", &py::meshWorld2);
    }
}

namespace semantic { namespace py {
PYSUPPORT_MODULE_IMPORT(semantic)
} } // namespace semantic::py<|MERGE_RESOLUTION|>--- conflicted
+++ resolved
@@ -223,12 +223,9 @@
         .def_readwrite("poles", &semantic::World::poles)
         .def_readwrite("railways", &semantic::World::railways)
         .def_readwrite("laneLines", &semantic::World::laneLines)
-<<<<<<< HEAD
         .def_readwrite("lamps", &semantic::World::lamps)
         .def_readwrite("manholes", &semantic::World::manholes)
-=======
         .def_readwrite("trafficSigns", &semantic::World::trafficSigns)
->>>>>>> 9c77d5c2
         ;
 
     pysupport::fillEnum<semantic::Class>
@@ -462,7 +459,6 @@
         pysupport::vector<semantic::Pole::list>("list");
     }
 
-<<<<<<< HEAD
     auto Lamp = class_<semantic::Lamp>("Lamp", init<const semantic::Lamp&>())
         .def(init<>())
 
@@ -489,7 +485,6 @@
         bp::scope scope(Manhole);
 
         pysupport::vector<semantic::Manhole::list>("list");
-=======
 
     auto TrafficSign = class_<semantic::TrafficSign>("TrafficSign",
                               init<const semantic::TrafficSign&>())
@@ -515,7 +510,6 @@
             .def_readwrite("boundingBox",
                           &semantic::TrafficSign::View::boundingBox)
             ;
->>>>>>> 9c77d5c2
     }
 
     // IO
