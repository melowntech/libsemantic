--- conflicted
+++ resolved
@@ -509,12 +509,9 @@
 
         .def_readwrite("normal", &semantic::TrafficSign::normal)
         .def_readwrite("size", &semantic::TrafficSign::size)
-<<<<<<< HEAD
         .def_readwrite("className", &semantic::TrafficSign::className)
         .def_readwrite("content", &semantic::TrafficSign::content)
-=======
         .def_readwrite("classId", &semantic::TrafficSign::classId)
->>>>>>> 862d52c5
         .def_readwrite("views", &semantic::TrafficSign::views)
         .def_readwrite("poleId", &semantic::TrafficSign::poleId)
         ;
