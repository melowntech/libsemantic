/**
 * Copyright (c) 2019 Melown Technologies SE
 *
 * Redistribution and use in source and binary forms, with or without
 * modification, are permitted provided that the following conditions are met:
 *
 * *  Redistributions of source code must retain the above copyright notice,
 *    this list of conditions and the following disclaimer.
 *
 * *  Redistributions in binary form must reproduce the above copyright
 *    notice, this list of conditions and the following disclaimer in the
 *    documentation and/or other materials provided with the distribution.
 *
 * THIS SOFTWARE IS PROVIDED BY THE COPYRIGHT HOLDERS AND CONTRIBUTORS "AS IS"
 * AND ANY EXPRESS OR IMPLIED WARRANTIES, INCLUDING, BUT NOT LIMITED TO, THE
 * IMPLIED WARRANTIES OF MERCHANTABILITY AND FITNESS FOR A PARTICULAR PURPOSE
 * ARE DISCLAIMED.  IN NO EVENT SHALL THE COPYRIGHT HOLDER OR CONTRIBUTORS BE
 * LIABLE FOR ANY DIRECT, INDIRECT, INCIDENTAL, SPECIAL, EXEMPLARY, OR
 * CONSEQUENTIAL DAMAGES (INCLUDING, BUT NOT LIMITED TO, PROCUREMENT OF
 * SUBSTITUTE GOODS OR SERVICES; LOSS OF USE, DATA, OR PROFITS; OR BUSINESS
 * INTERRUPTION) HOWEVER CAUSED AND ON ANY THEORY OF LIABILITY, WHETHER IN
 * CONTRACT, STRICT LIABILITY, OR TORT (INCLUDING NEGLIGENCE OR OTHERWISE)
 * ARISING IN ANY WAY OUT OF THE USE OF THIS SOFTWARE, EVEN IF ADVISED OF THE
 * POSSIBILITY OF SUCH DAMAGE.
 */

#include <algorithm>

#include "dbglog/dbglog.hpp"

#include "world.hpp"

namespace semantic {

const Class Building::cls;
const Class Tree::cls;
const Class Railway::cls;
const Class LaneLine::cls;
const Class Pole::cls;
<<<<<<< HEAD
const Class Lamp::cls;
const Class Manhole::cls;
=======
const Class TrafficSign::cls;
>>>>>>> 9c77d5c2

Classes classes(const World &world)
{
    Classes classes;

    // ENTITY: update when adding a new entity
    if (!world.buildings.empty()) { classes.push_back(Class::building); }

    std::sort(classes.begin(), classes.end());
    return classes;
}

Classes classes(const Classes &l, const Classes &r)
{
    Classes classes;

    std::set_union(l.begin(), l.end(), r.begin(), r.end()
                   , std::back_inserter(classes));

    return classes;
}

void localize(World &world)
{
    (void) world;
    LOG(warn3) << "TODO: implement me";
}

} // namespace semantic<|MERGE_RESOLUTION|>--- conflicted
+++ resolved
@@ -37,12 +37,9 @@
 const Class Railway::cls;
 const Class LaneLine::cls;
 const Class Pole::cls;
-<<<<<<< HEAD
 const Class Lamp::cls;
 const Class Manhole::cls;
-=======
 const Class TrafficSign::cls;
->>>>>>> 9c77d5c2
 
 Classes classes(const World &world)
 {
