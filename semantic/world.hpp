--- conflicted
+++ resolved
@@ -283,13 +283,8 @@
     math::Point3 normal;
     math::Size2f size;
     double angle;
-<<<<<<< HEAD
-    std::string type;
+    std::string arrowType;
     RoadMarkingColor color = RoadMarkingColor::white;
-=======
-    std::string arrowType;
-    LineColor color = LineColor::white;
->>>>>>> fc740cfb
 };
 
 
