--- conflicted
+++ resolved
@@ -221,13 +221,10 @@
 
     math::Point3 normal;
     math::Size2f size;
-<<<<<<< HEAD
     std::string className = "not_defined";
     std::string content;
-=======
     int classId = -1;
     std::string poleId;
->>>>>>> 862d52c5
 
     struct View {
         std::string path;
