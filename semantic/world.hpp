--- conflicted
+++ resolved
@@ -221,12 +221,8 @@
 
     math::Point3 normal;
     math::Size2f size;
-<<<<<<< HEAD
     int classId = -1;
-=======
-    std::string className = "not_defined";
     std::string poleId;
->>>>>>> d58a9d35
 
     struct View {
         std::string path;
