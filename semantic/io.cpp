/**
 * Copyright (c) 2019 Melown Technologies SE
 *
 * Redistribution and use in source and binary forms, with or without
 * modification, are permitted provided that the following conditions are met:
 *
 * *  Redistributions of source code must retain the above copyright notice,
 *    this list of conditions and the following disclaimer.
 *
 * *  Redistributions in binary form must reproduce the above copyright
 *    notice, this list of conditions and the following disclaimer in the
 *    documentation and/or other materials provided with the distribution.
 *
 * THIS SOFTWARE IS PROVIDED BY THE COPYRIGHT HOLDERS AND CONTRIBUTORS "AS IS"
 * AND ANY EXPRESS OR IMPLIED WARRANTIES, INCLUDING, BUT NOT LIMITED TO, THE
 * IMPLIED WARRANTIES OF MERCHANTABILITY AND FITNESS FOR A PARTICULAR PURPOSE
 * ARE DISCLAIMED.  IN NO EVENT SHALL THE COPYRIGHT HOLDER OR CONTRIBUTORS BE
 * LIABLE FOR ANY DIRECT, INDIRECT, INCIDENTAL, SPECIAL, EXEMPLARY, OR
 * CONSEQUENTIAL DAMAGES (INCLUDING, BUT NOT LIMITED TO, PROCUREMENT OF
 * SUBSTITUTE GOODS OR SERVICES; LOSS OF USE, DATA, OR PROFITS; OR BUSINESS
 * INTERRUPTION) HOWEVER CAUSED AND ON ANY THEORY OF LIABILITY, WHETHER IN
 * CONTRACT, STRICT LIABILITY, OR TORT (INCLUDING NEGLIGENCE OR OTHERWISE)
 * ARISING IN ANY WAY OUT OF THE USE OF THIS SOFTWARE, EVEN IF ADVISED OF THE
 * POSSIBILITY OF SUCH DAMAGE.
 */

#include <iostream>

#include <boost/filesystem/path.hpp>

#include <boost/iostreams/filtering_stream.hpp>
#include <boost/iostreams/filter/gzip.hpp>

#include "dbglog/dbglog.hpp"

#include "jsoncpp/io.hpp"
#include "jsoncpp/as.hpp"

#include "io.hpp"

namespace fs = boost::filesystem;
namespace bio = boost::iostreams;

namespace semantic {

namespace {

/* ------------------------------------------------------------------------ */
/* ---- Parsing ----------------------------------------------------------- */
/* ------------------------------------------------------------------------ */

void parse(math::Size2f &size, const Json::Value &value)
{
    Json::unpack(value, "Size2f", size.width, size.height);
}

template<typename T>
void parse(math::Point2_<T> &point, const Json::Value &value)
{
    Json::unpack(value, "Point2", point(0), point(1));
}

template<typename T>
void parse(math::Point3_<T> &point, const Json::Value &value)
{
    Json::unpack(value, "Point3", point(0), point(1), point(2));
}

template<typename T>
void parse(math::Extents2_<T> &extents, const Json::Value &value)
{
    parse(extents.ll, Json::check(value, "ll", Json::arrayValue));
    parse(extents.ur, Json::check(value, "ur", Json::arrayValue));
}

template<typename T>
void parse(math::Extents3_<T> &extents, const Json::Value &value)
{
    parse(extents.ll, Json::check(value, "ll", Json::arrayValue));
    parse(extents.ur, Json::check(value, "ur", Json::arrayValue));
}

void parse(std::string& str, const Json::Value& value)
{
    str = Json::as<std::string>(value);
}

void parse(std::size_t& num, const Json::Value &value)
{
    num = Json::as<std::size_t>(value);
}

void parse(int& num, const Json::Value &value)
{
    num = Json::as<int>(value);
}

template<typename T>
void parse(std::vector<T> &points, const Json::Value &value)
{
    points.resize(value.size());
    auto ipoints(points.begin());
    for (const auto &item : value) {
        parse(*ipoints++, item);
    }
}

void parse(roof::Rectangular &r, const Json::Value &value)
{
    parse(r.size, Json::check(value, "size", Json::arrayValue));
    parse(r.skew, Json::check(value, "skew", Json::arrayValue));
    Json::get(r.azimuth, value, "azimuth");
    Json::get(r.curb, value, "curb");
    if (!Json::getOpt(r.hip, value, "hip")) {
        r.hip = roof::Rectangular::defaultHip;
    }

    const auto &height(Json::check(value, "height", Json::objectValue
                                   , "height"));
    Json::get(r.ridgeHeight, height, "ridge");
    Json::get(r.curbHeight, height, "curb");
    Json::get(r.eaveHeight, height, "eave");
}

void parse(roof::Circular &r, const Json::Value &value)
{
    Json::get(r.radius, value, "radius");
    Json::get(r.curb, value, "curb");

    const auto &height(Json::check(value, "height", Json::objectValue
                                   , "height"));
    Json::get(r.ridgeHeight, height, "ridge");
    Json::get(r.curbHeight, height, "curb");
    Json::get(r.eaveHeight, height, "eave");
}

void parse(roof::Instance &r, const Json::Value &value)
{
    struct Visitor : public boost::static_visitor<void> {
        const Json::Value &value;
        Visitor(const Json::Value &value) : value(value) {}
        void operator()(roof::Rectangular &r) const { parse(r, value); }
        void operator()(roof::Circular &r) const { parse(r, value); }
    } v(value);
    boost::apply_visitor(v, r);
}

void parse(roof::Roof &r, const Json::Value &value)
{
    roof::Type type;
    Json::get(type, value, "type");
    parse(r.center, Json::check(value, "center", Json::arrayValue));

    switch (type) {
    case roof::Type::rectangular:
        r.instance = roof::Rectangular(); break;
    case roof::Type::circular:
        r.instance = roof::Circular(); break;
    }

    parse(r.instance, value);
}

void parse(roof::Roof::list &roofs, const Json::Value &value)
{
    roofs.reserve(value.size());
    for (const auto &item : value) {
        roofs.emplace_back();
        parse(roofs.back(), item);
    }
}

void parse(Entity &entity, const Json::Value &value)
{
    Json::get(entity.id, value, "id");
    Json::getOpt(entity.descriptor, value, "descriptor");
    parse(entity.origin, Json::check(value, "origin", Json::arrayValue));
}

void parse(geometry::MultiPolyMesh<std::string>& m, const Json::Value& value)
{
    parse(m.vertices, Json::check(value, "vertices", Json::arrayValue));
    parse(m.faces, Json::check(value, "faces", Json::arrayValue));
    parse(m.faceLabels, Json::check(value, "faceLabels", Json::arrayValue));
}

void parse(Building &building, const Json::Value &value)
{
    parse(static_cast<Entity&>(building), value);
    parse(building.roofs, Json::check(value, "roofs", Json::arrayValue));
    if (value.isMember("mesh")) {
        parse(building.mesh, Json::check(value, "mesh", Json::objectValue));
    }
}

void parse(tree::Aerial &t, const Json::Value &value)
{
    parse(t.center, Json::check(value, "center", Json::arrayValue));
    Json::get(t.a, value, "a");
    if (!Json::getOpt(t.b, value, "b")) { t.b = t.a; }
    Json::get(t.harmonics, value, "harmonics");
    if (!Json::getOpt(t.type, value, "type")) {
        t.type = tree::Aerial::Type::deciduous;
    }
}

void parse(tree::GroundLevel::Circle &c, const Json::Value &value)
{
    parse(c.center, Json::check(value, "center", Json::arrayValue));
    Json::get(c.radius, value, "radius");
}

void parse(tree::GroundLevel &t, const Json::Value &value)
{
    parse(t.trunk, Json::check(value, "trunk", Json::objectValue));
    parse(t.crown, Json::check(value, "crown", Json::objectValue));
    Json::get(t.height, value, "height");
}

void parse(tree::Instance &t, const Json::Value &value)
{
    struct Visitor : public boost::static_visitor<void> {
        const Json::Value &value;
        Visitor(const Json::Value &value) : value(value) {}
        void operator()(tree::Aerial &t) const { parse(t, value); }
        void operator()(tree::GroundLevel &t) const { parse(t, value); }
    } v(value);
    boost::apply_visitor(v, t);
}

void parse(Tree &t, const Json::Value &value)
{
    parse(static_cast<Entity&>(t), value);

    tree::Kind kind;
    if (!Json::getOpt(kind, value, "kind")) {
        kind = tree::Kind::aerial;
    }

    switch (kind) {
    case tree::Kind::aerial:
        t.instance = tree::Aerial(); break;
    case tree::Kind::groundLevel:
        t.instance = tree::GroundLevel(); break;
    }

    parse(t.instance, value);
}

void parse(Railway::Lines &lines, const Json::Value &value)
{
    lines.reserve(value.size());
    for (const auto &item : value) {
        lines.emplace_back();
        Railway::Line &line = lines.back();
        line.reserve(item.size());
        for (const auto &item2 : item)
        {
            line.emplace_back();
            Json::get(line.back(), item2);
        }
    }
}

void parse(Railway &railway, const Json::Value &value)
{
    parse(static_cast<Entity&>(railway), value);
    parse(railway.vertices, Json::check(value, "vertices", Json::arrayValue));
    parse(railway.lines, Json::check(value, "lines", Json::arrayValue));
}

void parse(LaneLine::Lines &lines, const Json::Value &value)
{
    lines.reserve(value.size());
    for (const auto &item : value) {
        lines.emplace_back();
        LaneLine::Line &line = lines.back();

        Json::get(line.id, item, "id");
        Json::get(line.isDashed, item, "isDashed");
        Json::get(line.isDouble, item, "isDouble");
        Json::get(line.color, item, "color");

        parse(line.polyline, Json::check(item, "polyline", Json::arrayValue));
    }
}

void parse(LaneLine &laneLine, const Json::Value &value)
{
    parse(static_cast<Entity&>(laneLine), value);
    parse(laneLine.vertices, Json::check(value, "vertices", Json::arrayValue));
    parse(laneLine.lines, Json::check(value, "lines", Json::arrayValue));
}

void parse(Pole &pole, const Json::Value &value)
{
    parse(static_cast<Entity&>(pole), value);
    parse(pole.direction, Json::check(value, "direction", Json::arrayValue));
    parse(pole.lampIds, Json::check(value, "lampIds", Json::arrayValue));
    parse(pole.trafficLightIds, Json::check(value,
                                            "trafficLightIds",
                                            Json::arrayValue));
    parse(pole.trafficSignIds, Json::check(value,
                                           "trafficSignIds",
                                           Json::arrayValue));
    Json::get(pole.length, value, "length");
    Json::get(pole.radius, value, "radius");
}

void parse(Lamp &lamp, const Json::Value &value)
{
    parse(static_cast<Entity&>(lamp), value);
    parse(lamp.dimensions, Json::check(value, "dimensions", Json::arrayValue));
    Json::get(lamp.mount, value, "mount");
    Json::get(lamp.poleId, value, "poleId");
}

void parse(Manhole &manhole, const Json::Value &value)
{
    parse(static_cast<Entity&>(manhole), value);
    parse(manhole.size, Json::check(value, "size", Json::arrayValue));
    parse(manhole.normal, Json::check(value, "normal", Json::arrayValue));
    Json::get(manhole.shape, value, "shape");
    Json::get(manhole.angle, value, "angle");
}

void parse(TrafficSign::Views &views, const Json::Value &value)
{
    views.reserve(value.size());
    for (const auto &item : value) {
        auto &view((views.emplace_back(), views.back()));

        parse(view.boundingBox,
              Json::check(item, "boundingBox", Json::objectValue));
        Json::get(view.path, item, "path");
    }
}

void parse(TrafficSign &trafficSign, const Json::Value &value)
{
    parse(static_cast<Entity&>(trafficSign), value);
    parse(trafficSign.normal, Json::check(value, "normal", Json::arrayValue));
    parse(trafficSign.views, Json::check(value, "views", Json::arrayValue));
    parse(trafficSign.size, Json::check(value, "size", Json::arrayValue));
<<<<<<< HEAD
    Json::get(trafficSign.className, value, "className");
    Json::get(trafficSign.content, value, "content");
=======
    Json::get(trafficSign.classId, value, "classId");
    Json::get(trafficSign.poleId, value, "poleId");
>>>>>>> 862d52c5
}

void parse(TrafficLight &trafficLight, const Json::Value &value)
{
    parse(static_cast<Entity&>(trafficLight), value);
    Json::get(trafficLight.height, value, "height");
    Json::get(trafficLight.radius, value, "radius");
    Json::get(trafficLight.poleId, value, "poleId");
}

void parse(PedestrianCrossing& pedestrianCrossing, const Json::Value& value)
{
    parse(static_cast<Entity&>(pedestrianCrossing), value);

    Json::get(pedestrianCrossing.color, value, "color");
    Json::get(pedestrianCrossing.angle, value, "angle");
    parse(pedestrianCrossing.size,
          Json::check(value, "size", Json::arrayValue));
    parse(pedestrianCrossing.normal,
          Json::check(value, "normal", Json::arrayValue));
}

template <typename EntityType>
void parse(std::vector<EntityType> &entities, const Json::Value &container
           , const char *name)
{
    if (!container.isMember(name)) { return; }
    const auto &value(check(container[name], Json::arrayValue, name));

    entities.reserve(value.size());
    for (const auto &item : value) {
        entities.emplace_back();
        parse(entities.back(), item);
    }
}

void parse(World &world, const Json::Value &value)
{
    {
        std::string srs;
        Json::get(srs, value, "srs");
        world.srs = geo::SrsDefinition::fromString(srs);
    }
    parse(world.origin, Json::check(value, "origin", Json::arrayValue));

    parse(world.buildings, value, "buildings");
    parse(world.trees, value, "trees");
    parse(world.railways, value, "railways");
    parse(world.laneLines, value, "laneLines");
    parse(world.poles, value, "poles");
    parse(world.lamps, value, "lamps");
    parse(world.manholes, value, "manholes");
    parse(world.trafficSigns, value, "trafficSigns");
    parse(world.trafficLights, value, "trafficLights");
    parse(world.pedestrianCrossings, value, "pedestrianCrossings");
}

/* ------------------------------------------------------------------------ */
/* ---- Building ---------------------------------------------------------- */
/* ------------------------------------------------------------------------ */

void build(Json::Value &value, const math::Size2f &size)
{
    value = Json::arrayValue;
    value.append(size.width);
    value.append(size.height);
}

template<typename T>
void build(Json::Value &value, const math::Point2_<T> &point)
{
    value = Json::arrayValue;
    value.append(point(0));
    value.append(point(1));
}

template<typename T>
void build(Json::Value &value, const math::Point3_<T> &point)
{
    value = Json::arrayValue;
    value.append(point(0));
    value.append(point(1));
    value.append(point(2));
}

template<typename T>
void build(Json::Value &value, const math::Extents2_<T> &extents)
{
    value = Json::objectValue;
    build(value["ll"], extents.ll);
    build(value["ur"], extents.ur);
}

template<typename T>
void build(Json::Value &value, const math::Extents3_<T> &extents)
{
    value = Json::objectValue;
    build(value["ll"], extents.ll);
    build(value["ur"], extents.ur);
}

void build(Json::Value &value, const std::string &s)
{
    value = Json::Value(s);
}

void build(Json::Value &value, const int &n)
{
    value = Json::Value::Int(n);
}

void build(Json::Value &value, const std::size_t &n)
{
    value = Json::Value::UInt(n);
}

template<typename T>
void build(Json::Value &value, const std::vector<T> &vec)
{
    value = Json::arrayValue;
    for (const auto &it : vec) {
        build(value.append(Json::arrayValue), it);
    }
}

template <std::size_t N>
void build(Json::Value &value, const std::array<double, N> &array)
{
    value = Json::arrayValue;
    for (const auto &item : array) { value.append(item); }
}

void build(Json::Value &value, const roof::Rectangular &r)
{
    value = Json::objectValue;
    build(value["size"], r.size);
    build(value["skew"], r.skew);
    value["azimuth"] = r.azimuth;
    build(value["curb"], r.curb);
    if (r.hip != roof::Rectangular::defaultHip) {
        build(value["hip"], r.hip);
    }

    auto &height(value["height"] = Json::objectValue);
    height["ridge"] = r.ridgeHeight;
    height["curb"] = r.curbHeight;
    build(height["eave"], r.eaveHeight);
}

void build(Json::Value &value, const roof::Circular &r)
{
    value = Json::objectValue;
    value["radius"] = r.radius;
    value["curb"] = r.curb;

    auto &height(value["height"] = Json::objectValue);
    height["ridge"] = r.ridgeHeight;
    height["curb"] = r.curbHeight;
    height["eave"] = r.eaveHeight;
}

void build(Json::Value &value, const roof::Roof &r)
{
    // build instance
    struct Visitor : public boost::static_visitor<void> {
        Json::Value &value;
        Visitor(Json::Value &value) : value(value) {}
        void operator()(const roof::Rectangular &r) { build(value, r); }
        void operator()(const roof::Circular &r) { build(value, r); }
    } v(value);
    boost::apply_visitor(v, r.instance);

    // add common stuff
    value["type"] = boost::lexical_cast<std::string>(r.type());
    build(value["center"], r.center);
}

void build(Json::Value &value, const roof::Roof::list &roofs)
{
    value = Json::arrayValue;
    for (const auto &roof : roofs) {
        auto &item(value.append(Json::objectValue));
        build(item, roof);
    }
}

void build(Json::Value &value, const Entity &entity
           , const math::Point3 &shift)
{
    value = Json::objectValue;
    value["id"] = entity.id;
    if (!entity.descriptor.empty()) {
        value["descriptor"] = entity.descriptor;
    }
    build(value["origin"], math::Point3(entity.origin + shift));
}

void build(Json::Value& value,
           const geometry::MultiPolyMesh<std::string>& mesh)
{
    build(value["vertices"], mesh.vertices);
    build(value["faces"], mesh.faces);
    build(value["faceLabels"], mesh.faceLabels);
}

void build(Json::Value &value, const Building &building
           , const math::Point3 &shift)
{
    build(value, static_cast<const Entity&>(building), shift);
    build(value["roofs"], building.roofs);
    build(value["mesh"], building.mesh);
}

void build(Json::Value &value, const tree::Aerial &tree)
{
    build(value["center"], tree.center);
    value["a"] = tree.a;
    if (tree.a != tree.b) { value["b"] = tree.b; }
    auto &harmonics(value["harmonics"] = Json::arrayValue);
    for (auto harmonic : tree.harmonics) { harmonics.append(harmonic); }

    if (tree.type != tree::Aerial::Type::deciduous) {
        value["type"] = boost::lexical_cast<std::string>(tree.type);
    }
}

void build(Json::Value &value, const tree::GroundLevel::Circle &c)
{
    value = Json::objectValue;
    build(value["center"], c.center);
    value["radius"] = c.radius;
}

void build(Json::Value &value, const tree::GroundLevel &tree)
{
    build(value["trunk"], tree.trunk);
    build(value["crown"], tree.crown);
    value["height"] = tree.height;
}

void build(Json::Value &value, const Tree &tree
           , const math::Point3 &shift)
{
    build(value, static_cast<const Entity&>(tree), shift);

    // build instance
    struct Visitor : public boost::static_visitor<void> {
        Json::Value &value;
        Visitor(Json::Value &value) : value(value) {}
        void operator()(const tree::Aerial &t) { build(value, t); }
        void operator()(const tree::GroundLevel &t) { build(value, t); }
    } v(value);
    boost::apply_visitor(v, tree.instance);

    value["kind"] = boost::lexical_cast<std::string>(tree.kind());
}

void build(Json::Value &value, const Railway::Lines &lines)
{
    value = Json::arrayValue;
    for (const auto &line : lines) {
        auto &item(value.append(Json::arrayValue));
        for (auto index : line) {
            item.append(index);
        }
    }
}

void build(Json::Value &value, const Railway &railway
           , const math::Point3 &shift)
{
    build(value, static_cast<const Entity&>(railway), shift);

    build(value["vertices"], railway.vertices);
    build(value["lines"], railway.lines);
}


void build(Json::Value &value, const LaneLine::Lines &lines)
{
    value = Json::arrayValue;
    for (const auto &line : lines) {
        auto &item(value.append(Json::objectValue));

        item["id"] = line.id;
        item["isDashed"] = line.isDashed;
        item["isDouble"] = line.isDouble;
        item["color"] = boost::lexical_cast<std::string>(line.color);
        build(item["polyline"], line.polyline);
    }
}

void build(Json::Value &value, const LaneLine &laneLine
           , const math::Point3 &shift)
{
    build(value, static_cast<const Entity&>(laneLine), shift);

    build(value["vertices"], laneLine.vertices);
    build(value["lines"], laneLine.lines);
}


void build(Json::Value &value, const Pole &pole
           , const math::Point3 &shift)
{
    build(value, static_cast<const Entity&>(pole), shift);

    build(value["direction"], pole.direction);
    build(value["lampIds"], pole.lampIds);
    build(value["trafficLightIds"], pole.trafficLightIds);
    build(value["trafficSignIds"], pole.trafficSignIds);
    value["length"] = pole.length;
    value["radius"] =  pole.radius;
}


void build(Json::Value &value, const Lamp &lamp
           , const math::Point3 &shift)
{
    build(value, static_cast<const Entity&>(lamp), shift);

    build(value["dimensions"], lamp.dimensions);
    build(value["poleId"], lamp.poleId);
    value["mount"] = boost::lexical_cast<std::string>(lamp.mount);
}


void build(Json::Value &value, const Manhole &manhole
           , const math::Point3 &shift)
{
    build(value, static_cast<const Entity&>(manhole), shift);

    build(value["size"], manhole.size);
    build(value["normal"], manhole.normal);
    value["shape"] = boost::lexical_cast<std::string>(manhole.shape);
    value["angle"] = manhole.angle;
}


void build(Json::Value &value, const TrafficSign::Views &views)
{
    value = Json::arrayValue;
    for (const auto &view : views) {
        auto &item(value.append(Json::objectValue));

        build(item["path"], view.path);
        build(item["boundingBox"], view.boundingBox);
    }
}

void build(Json::Value &value, const TrafficSign &trafficSign
           , const math::Point3 &shift)
{
    build(value, static_cast<const Entity&>(trafficSign), shift);

    build(value["normal"], trafficSign.normal);
    build(value["classId"], trafficSign.classId);
    build(value["views"], trafficSign.views);
    build(value["size"], trafficSign.size);
    build(value["poleId"], trafficSign.poleId);
}

void build(Json::Value &value, const TrafficLight &trafficLight
           , const math::Point3 &shift)
{
    build(value, static_cast<const Entity&>(trafficLight), shift);

    build(value["poleId"], trafficLight.poleId);

    value["height"] = trafficLight.height;
    value["radius"] =  trafficLight.radius;
}

void build(Json::Value &value, const PedestrianCrossing &pedestrianCrossing
           , const math::Point3 &shift)
{
    build(value, static_cast<const Entity&>(pedestrianCrossing), shift);

    value["color"] = boost::lexical_cast<std::string>(pedestrianCrossing.color);
    value["angle"] = pedestrianCrossing.angle;
    build(value["size"], pedestrianCrossing.size);
    build(value["normal"], pedestrianCrossing.normal);
}

template <typename EntityType>
void build(Json::Value &container, const char *name
           , const std::vector<EntityType> &entities
           , const math::Point3 &shift = math::Point3())
{
    if (entities.empty()) { return; }
    auto &value(container[name] = Json::arrayValue);
    for (const auto &entity : entities) {
        auto &item(value.append(Json::objectValue));
        build(item, entity, shift);
    }
}

void build(Json::Value &value, const World &world)
{
    value = Json::objectValue;

    value["srs"] = world.srs.as(geo::SrsDefinition::Type::wkt).toString();

    build(value["origin"], world.origin);
    build(value, "buildings", world.buildings);
    build(value, "trees", world.trees);
    build(value, "railways", world.railways);
    build(value, "laneLines", world.laneLines);
    build(value, "poles", world.poles);
    build(value, "lamps", world.lamps);
    build(value, "manholes", world.manholes);
    build(value, "trafficSigns", world.trafficSigns);
    build(value, "trafficLights", world.trafficLights);
    build(value, "pedestrianCrossings", world.pedestrianCrossings);
}

World load(std::istream &is, const fs::path &path)
{
    const auto value(Json::read(is, path));
    World world;
    parse(world, value);
    return world;
}

void save(const World &world, std::ostream &os
          , const SerializationOptions &options)
{
    switch (options.format) {
    case Format::json: {
        Json::Value value;
        build(value, world);
        Json::write(os, value, true); // TODO: make configurable
    } break;

    case Format::binary: {
        LOGTHROW(err2, std::runtime_error)
            << "Binary format not implemented yet.";
    } break;
    }
}

template <typename T>
void serializeEntityImpl(std::ostream &os, const T &entity
                         , const SerializationOptions &options)
{
    switch (options.format) {
    case Format::json: {
        Json::Value value;
        build(value, entity, options.shift);
        Json::write(os, value, false);
    } break;

    case Format::binary: {
        LOGTHROW(err2, std::runtime_error)
            << "Binary format not implemented yet.";
    } break;
    }
}

template <typename T>
void deserializeEntityImpl(std::istream &is, T &entity)
{
    // TODO: detect format, use JSON for now
    Json::Value value;
    Json::read(is, value);
    parse(entity, value);
}

template <typename T>
void serializeEntity(std::ostream &os, const T &entity
                     , const SerializationOptions &options)
{
    if (options.compress) {
        bio::filtering_ostream gz;
        gz.push(bio::gzip_compressor(bio::gzip_params(9), 1 << 16));
        gz.push(os);
        gz.exceptions(os.exceptions());
        serializeEntityImpl(gz, entity, options);
        gz.flush();
        return;
    }

    serializeEntityImpl(os, entity, options);
}

template <typename T>
void deserializeEntity(std::istream &is, T &entity)
{
    if (is.peek() == 0x1f) {
        // gzipped
        bio::filtering_istream gz;
        gz.push(bio::gzip_decompressor
                (bio::gzip_params().window_bits, 1 << 16));
        gz.push(is);
        gz.exceptions(is.exceptions());

        deserializeEntityImpl(gz, entity);
        return;
    }

    deserializeEntityImpl(is, entity);
}

} // namespace

World load(const fs::path &path)
{
    LOG(info1) << "Loading world from " << path  << ".";
    std::ifstream f;
    f.exceptions(std::ios::badbit | std::ios::failbit);
    f.open(path.string());
    const auto world(load(f, path));
    f.close();
    return world;
}

void save(const World &world, const fs::path &path
          , const SaveOptions &options)
{
    LOG(info1) << "Saving world to " << path  << ".";
    std::ofstream f;
    f.exceptions(std::ios::badbit | std::ios::failbit);
    f.open(path.string(), (std::ios_base::out | std::ios_base::trunc | std::ios_base::binary));

    if (options.compress) {
        bio::filtering_ostream gz;
        gz.push(bio::gzip_compressor(bio::gzip_params(9), 1 << 16));
        gz.push(f);
        save(world, gz, options);
        gz.flush();
    } else {
        save(world, f, options);
    }

    f.close();
}

#define SEMANTIC_DEFINE_ENTITY_IO_PAIR(ENTITY)              \
    void serialize(std::ostream &os, const ENTITY &entity   \
                   , const SerializationOptions &options)   \
    {                                                       \
        serializeEntity(os, entity, options);               \
    }                                                       \
    void deserialize(std::istream &is, ENTITY &entity)      \
    {                                                       \
        deserializeEntity(is, entity);                      \
    }

SEMANTIC_DEFINE_ENTITY_IO_PAIR(Building)
SEMANTIC_DEFINE_ENTITY_IO_PAIR(Tree)
SEMANTIC_DEFINE_ENTITY_IO_PAIR(Railway)
SEMANTIC_DEFINE_ENTITY_IO_PAIR(LaneLine)
SEMANTIC_DEFINE_ENTITY_IO_PAIR(Pole)
SEMANTIC_DEFINE_ENTITY_IO_PAIR(Lamp)
SEMANTIC_DEFINE_ENTITY_IO_PAIR(Manhole)
SEMANTIC_DEFINE_ENTITY_IO_PAIR(TrafficSign)
SEMANTIC_DEFINE_ENTITY_IO_PAIR(TrafficLight)
SEMANTIC_DEFINE_ENTITY_IO_PAIR(PedestrianCrossing)

} // namespace semantic<|MERGE_RESOLUTION|>--- conflicted
+++ resolved
@@ -342,13 +342,10 @@
     parse(trafficSign.normal, Json::check(value, "normal", Json::arrayValue));
     parse(trafficSign.views, Json::check(value, "views", Json::arrayValue));
     parse(trafficSign.size, Json::check(value, "size", Json::arrayValue));
-<<<<<<< HEAD
     Json::get(trafficSign.className, value, "className");
     Json::get(trafficSign.content, value, "content");
-=======
     Json::get(trafficSign.classId, value, "classId");
     Json::get(trafficSign.poleId, value, "poleId");
->>>>>>> 862d52c5
 }
 
 void parse(TrafficLight &trafficLight, const Json::Value &value)
